
<a href="https://xkcd.com/1838/"><img src="xkcd.png" align="right"/></a>

# Machine Learning Recipes

This is a collection of stand-alone Python examples of machine learning
algorithms. Run a specific recipe to see usage and result. Feel free to
contribute an example (recipe should be reasonably small, including usage).

### [Multi-armed bandit (MAB)](https://en.wikipedia.org/wiki/Multi-armed_bandit)

* **Epsilon greedy** ([recipes/MAB/greedy.py](recipes/MAB/greedy.py))
  > Sutton, Richard S., Barto, Andrew G. "Reinforcement Learning: An
  > Introduction", MIT Press, Cambridge, MA (1998).

* **Softmax** ([recipes/MAB/softmax.py](recipes/MAB/softmax.py))
  > Luce, R. Duncan. (1963). "Detection and recognition". In Luce, R. Duncan,
  > Bush, Robert. R. & Galanter, Eugene (Eds.), "Handbook of mathematical
  > psychology" (Vol. 1), New York: Wiley.

* **Thompson sampling** ([recipes/MAB/thompson.py](recipes/MAB/thompson.py))
  > Thompson, William R. On the likelihood that one unknown probability exceeds
  > another in view of the evidence of two samples. Biometrika,
  > 25(3–4):285–294, 1933.  DOI: [10.2307/2332286](http://doi.org/10.2307/2332286)

* **Upper Confidence Bound** ([recipes/MAB/ucb.py](recipes/MAB/ucb.py))
  > Lai, T.L and Robbins, Herbert, "Asymptotically efficient adaptive
  > allocation rules", Advances in Applied Mathematics 6:1, (1985) DOI:
  > [10.1016/0196-8858(85)90002-8](http://doi.org/10.1016/0196-8858(85)90002-8)


### [Artificial Neural Network (ANN)](https://en.wikipedia.org/wiki/Artificial_neural_network)

* **Adaptive Resonance Theory** ([recipes/ANN/art.py](recipes/ANN/art.py))

  > Grossberg, Stephen (1987). Competitive learning: From interactive
  > activation to adaptive resonance, Cognitive Science, 11, 23-63.

* **Echo State Network** ([recipes/ANN/esn.py](recipes/ANN/esn.py))

  > Jaeger, Herbert (2001) The "echo state" approach to analysing and training
  > recurrent neural networks. GMD Report 148, GMD - German National Research
  > Institute for Computer Science.

* **Simple Recurrent Network** ([recipes/ANN/srn.py](recipes/ANN/srn.py))

  > Elman, Jeffrey L. (1990). Finding structure in time. Cognitive Science,
  > 14:179–211.

* **Long Short Term Memory** ([nicodjimenez/lstm](https://github.com/nicodjimenez/lstm))

  > Hochreiter, Sepp and Schmidhuber, Jürgen (1997) Long Short-Term Memory,
  > Neural Computation Vol. 9, 1735-1780

* **Multi-Layer Perceptron** ([recipes/ANN/mlp.py](recipes/ANN/mlp.py))

  > Rumelhart, David E., Hinton, Geoffrey E. and Williams, Ronald J. "Learning
  > Internal Representations by Error Propagation". Rumelhart, David E.,
  > McClelland, James L., and the PDP research group. (editors), Parallel
  > distributed processing: Explorations in the microstructure of cognition,
  > Volume 1: Foundation. MIT Press, 1986.

* **Perceptron** ([recipes/ANN/perceptron.py](recipes/ANN/perceptron.py))

  > Rosenblatt, Frank (1958), "The Perceptron: A Probabilistic Model for
  > Information Storage and Organization in the Brain", Cornell Aeronautical
  > Laboratory, Psychological Review, v65, No. 6,
  > pp. 386–408. DOI:[10.1037/h0042519](http://doi.org/10.1037/h0042519)

<<<<<<< HEAD
* **Kernel perceptron** ([recipes/ANN/kernel-perceptron.py](recipes/ANN/kernel-perceptron.py))

  > Aizerman, M. A., Braverman, E. A. and Rozonoer, L.. " Theoretical
  > foundations of the potential function method in pattern 
  > recognition learning.." Paper presented at the meeting of the
  > Automation and Remote Control,, 1964.
=======
* **Voted Perceptron** ([recipes/ANN/voted-perceptron.py](recipes/ANN/voted-perceptron.py))

  > Y. Freund, R. E. Schapire. "Large margin classification using
  > the perceptron algorithm". In: 11th Annual Conference on
  > Computational Learning Theory, New York, NY, 209-217, 1998.
  > DOI:[10.1023/A:1007662407062](http://doi.org/10.1023/A:1007662407062)
>>>>>>> 292b6a75

* **Self Organizing Map** ([recipes/ANN/som.py](recipes/ANN/som.py))

  > Kohonen, Teuvo. Self-Organization and Associative Memory. Springer, Berlin,
  > 1984.


### [Markov Decision Process (MDP)](https://en.wikipedia.org/wiki/Markov_decision_process)

* **Value Iteration**  ([recipes/MDP/value-iteration.py](recipes/MDP/value-iteration.py))

  > Bellman, Richard (1957). "A Markovian Decision Process". Journal of
  > Mathematics and Mechanics. 6.<|MERGE_RESOLUTION|>--- conflicted
+++ resolved
@@ -67,21 +67,19 @@
   > Laboratory, Psychological Review, v65, No. 6,
   > pp. 386–408. DOI:[10.1037/h0042519](http://doi.org/10.1037/h0042519)
 
-<<<<<<< HEAD
 * **Kernel perceptron** ([recipes/ANN/kernel-perceptron.py](recipes/ANN/kernel-perceptron.py))
 
   > Aizerman, M. A., Braverman, E. A. and Rozonoer, L.. " Theoretical
   > foundations of the potential function method in pattern 
   > recognition learning.." Paper presented at the meeting of the
   > Automation and Remote Control,, 1964.
-=======
+
 * **Voted Perceptron** ([recipes/ANN/voted-perceptron.py](recipes/ANN/voted-perceptron.py))
 
   > Y. Freund, R. E. Schapire. "Large margin classification using
   > the perceptron algorithm". In: 11th Annual Conference on
   > Computational Learning Theory, New York, NY, 209-217, 1998.
   > DOI:[10.1023/A:1007662407062](http://doi.org/10.1023/A:1007662407062)
->>>>>>> 292b6a75
 
 * **Self Organizing Map** ([recipes/ANN/som.py](recipes/ANN/som.py))
 
